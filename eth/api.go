--- conflicted
+++ resolved
@@ -389,11 +389,8 @@
 		if err != nil {
 			return state.IteratorDump{}, err
 		}
-<<<<<<< HEAD
-=======
 	} else {
 		return state.IteratorDump{}, errors.New("either block number or block hash must be specified")
->>>>>>> cc05b050
 	}
 
 	if maxResults > AccountRangeMaxResults || maxResults <= 0 {
