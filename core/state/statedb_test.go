// Copyright 2016 The go-ethereum Authors
// This file is part of the go-ethereum library.
//
// The go-ethereum library is free software: you can redistribute it and/or modify
// it under the terms of the GNU Lesser General Public License as published by
// the Free Software Foundation, either version 3 of the License, or
// (at your option) any later version.
//
// The go-ethereum library is distributed in the hope that it will be useful,
// but WITHOUT ANY WARRANTY; without even the implied warranty of
// MERCHANTABILITY or FITNESS FOR A PARTICULAR PURPOSE. See the
// GNU Lesser General Public License for more details.
//
// You should have received a copy of the GNU Lesser General Public License
// along with the go-ethereum library. If not, see <http://www.gnu.org/licenses/>.

package state

import (
	"bytes"
	"encoding/binary"
	"fmt"
	"math"
	"math/big"
	"math/rand"
	"reflect"
	"strings"
	"sync"
	"testing"
	"testing/quick"

	"github.com/ethereum/go-ethereum/common"
	"github.com/ethereum/go-ethereum/core/rawdb"
	"github.com/ethereum/go-ethereum/core/types"
)

// Tests that updating a state trie does not leak any database writes prior to
// actually committing the state.
func TestUpdateLeaks(t *testing.T) {
	// Create an empty state database
	db := rawdb.NewMemoryDatabase()
	state, _ := New(common.Hash{}, NewDatabase(db), nil)

	// Update it with some accounts
	for i := byte(0); i < 255; i++ {
		addr := common.BytesToAddress([]byte{i})
		state.AddBalance(addr, big.NewInt(int64(11*i)))
		state.SetNonce(addr, uint64(42*i))
		if i%2 == 0 {
			state.SetState(addr, common.BytesToHash([]byte{i, i, i}), common.BytesToHash([]byte{i, i, i, i}))
		}
		if i%3 == 0 {
			state.SetCode(addr, []byte{i, i, i, i, i})
		}
	}

	root := state.IntermediateRoot(false)
	if err := state.Database().TrieDB().Commit(root, false, nil); err != nil {
		t.Errorf("can not commit trie %v to persistent database", root.Hex())
	}

	// Ensure that no data was leaked into the database
	it := db.NewIterator(nil, nil)
	for it.Next() {
		t.Errorf("State leaked into database: %x -> %x", it.Key(), it.Value())
	}
	it.Release()
}

// Tests that no intermediate state of an object is stored into the database,
// only the one right before the commit.
func TestIntermediateLeaks(t *testing.T) {
	// Create two state databases, one transitioning to the final state, the other final from the beginning
	transDb := rawdb.NewMemoryDatabase()
	finalDb := rawdb.NewMemoryDatabase()
	transState, _ := New(common.Hash{}, NewDatabase(transDb), nil)
	finalState, _ := New(common.Hash{}, NewDatabase(finalDb), nil)

	modify := func(state *StateDB, addr common.Address, i, tweak byte) {
		state.SetBalance(addr, big.NewInt(int64(11*i)+int64(tweak)))
		state.SetNonce(addr, uint64(42*i+tweak))
		if i%2 == 0 {
			state.SetState(addr, common.Hash{i, i, i, 0}, common.Hash{})
			state.SetState(addr, common.Hash{i, i, i, tweak}, common.Hash{i, i, i, i, tweak})
		}
		if i%3 == 0 {
			state.SetCode(addr, []byte{i, i, i, i, i, tweak})
		}
	}

	// Modify the transient state.
	for i := byte(0); i < 255; i++ {
		modify(transState, common.Address{i}, i, 0)
	}
	// Write modifications to trie.
	transState.IntermediateRoot(false)

	// Overwrite all the data with new values in the transient database.
	for i := byte(0); i < 255; i++ {
		modify(transState, common.Address{i}, i, 99)
		modify(finalState, common.Address{i}, i, 99)
	}

	// Commit and cross check the databases.
	transRoot, err := transState.Commit(false)
	if err != nil {
		t.Fatalf("failed to commit transition state: %v", err)
	}
	if err = transState.Database().TrieDB().Commit(transRoot, false, nil); err != nil {
		t.Errorf("can not commit trie %v to persistent database", transRoot.Hex())
	}

	finalRoot, err := finalState.Commit(false)
	if err != nil {
		t.Fatalf("failed to commit final state: %v", err)
	}
	if err = finalState.Database().TrieDB().Commit(finalRoot, false, nil); err != nil {
		t.Errorf("can not commit trie %v to persistent database", finalRoot.Hex())
	}

	it := finalDb.NewIterator(nil, nil)
	for it.Next() {
		key, fvalue := it.Key(), it.Value()
		tvalue, err := transDb.Get(key)
		if err != nil {
			t.Errorf("entry missing from the transition database: %x -> %x", key, fvalue)
		}
		if !bytes.Equal(fvalue, tvalue) {
			t.Errorf("the value associate key %x is mismatch,: %x in transition database ,%x in final database", key, tvalue, fvalue)
		}
	}
	it.Release()

	it = transDb.NewIterator(nil, nil)
	for it.Next() {
		key, tvalue := it.Key(), it.Value()
		fvalue, err := finalDb.Get(key)
		if err != nil {
			t.Errorf("extra entry in the transition database: %x -> %x", key, it.Value())
		}
		if !bytes.Equal(fvalue, tvalue) {
			t.Errorf("the value associate key %x is mismatch,: %x in transition database ,%x in final database", key, tvalue, fvalue)
		}
	}
}

// TestCopy tests that copying a StateDB object indeed makes the original and
// the copy independent of each other. This test is a regression test against
// https://github.com/ethereum/go-ethereum/pull/15549.
func TestCopy(t *testing.T) {
	// Create a random state test to copy and modify "independently"
	orig, _ := New(common.Hash{}, NewDatabase(rawdb.NewMemoryDatabase()), nil)

	for i := byte(0); i < 255; i++ {
		obj := orig.GetOrNewStateObject(common.BytesToAddress([]byte{i}))
		obj.AddBalance(big.NewInt(int64(i)))
		orig.updateStateObject(obj)
	}
	orig.Finalise(false)

	// Copy the state
	copy := orig.Copy()

	// Copy the copy state
	ccopy := copy.Copy()

	// modify all in memory
	for i := byte(0); i < 255; i++ {
		origObj := orig.GetOrNewStateObject(common.BytesToAddress([]byte{i}))
		copyObj := copy.GetOrNewStateObject(common.BytesToAddress([]byte{i}))
		ccopyObj := ccopy.GetOrNewStateObject(common.BytesToAddress([]byte{i}))

		origObj.AddBalance(big.NewInt(2 * int64(i)))
		copyObj.AddBalance(big.NewInt(3 * int64(i)))
		ccopyObj.AddBalance(big.NewInt(4 * int64(i)))

		orig.updateStateObject(origObj)
		copy.updateStateObject(copyObj)
		ccopy.updateStateObject(copyObj)
	}

	// Finalise the changes on all concurrently
	finalise := func(wg *sync.WaitGroup, db *StateDB) {
		defer wg.Done()
		db.Finalise(true)
	}

	var wg sync.WaitGroup
	wg.Add(3)
	go finalise(&wg, orig)
	go finalise(&wg, copy)
	go finalise(&wg, ccopy)
	wg.Wait()

	// Verify that the three states have been updated independently
	for i := byte(0); i < 255; i++ {
		origObj := orig.GetOrNewStateObject(common.BytesToAddress([]byte{i}))
		copyObj := copy.GetOrNewStateObject(common.BytesToAddress([]byte{i}))
		ccopyObj := ccopy.GetOrNewStateObject(common.BytesToAddress([]byte{i}))

		if want := big.NewInt(3 * int64(i)); origObj.Balance().Cmp(want) != 0 {
			t.Errorf("orig obj %d: balance mismatch: have %v, want %v", i, origObj.Balance(), want)
		}
		if want := big.NewInt(4 * int64(i)); copyObj.Balance().Cmp(want) != 0 {
			t.Errorf("copy obj %d: balance mismatch: have %v, want %v", i, copyObj.Balance(), want)
		}
		if want := big.NewInt(5 * int64(i)); ccopyObj.Balance().Cmp(want) != 0 {
			t.Errorf("copy obj %d: balance mismatch: have %v, want %v", i, ccopyObj.Balance(), want)
		}
	}
}

func TestSnapshotRandom(t *testing.T) {
	config := &quick.Config{MaxCount: 1000}
	err := quick.Check((*snapshotTest).run, config)
	if cerr, ok := err.(*quick.CheckError); ok {
		test := cerr.In[0].(*snapshotTest)
		t.Errorf("%v:\n%s", test.err, test)
	} else if err != nil {
		t.Error(err)
	}
}

// A snapshotTest checks that reverting StateDB snapshots properly undoes all changes
// captured by the snapshot. Instances of this test with pseudorandom content are created
// by Generate.
//
// The test works as follows:
//
// A new state is created and all actions are applied to it. Several snapshots are taken
// in between actions. The test then reverts each snapshot. For each snapshot the actions
// leading up to it are replayed on a fresh, empty state. The behaviour of all public
// accessor methods on the reverted state must match the return value of the equivalent
// methods on the replayed state.
type snapshotTest struct {
	addrs     []common.Address // all account addresses
	actions   []testAction     // modifications to the state
	snapshots []int            // actions indexes at which snapshot is taken
	err       error            // failure details are reported through this field
}

type testAction struct {
	name   string
	fn     func(testAction, *StateDB)
	args   []int64
	noAddr bool
}

// newTestAction creates a random action that changes state.
func newTestAction(addr common.Address, r *rand.Rand) testAction {
	actions := []testAction{
		{
			name: "SetBalance",
			fn: func(a testAction, s *StateDB) {
				s.SetBalance(addr, big.NewInt(a.args[0]))
			},
			args: make([]int64, 1),
		},
		{
			name: "AddBalance",
			fn: func(a testAction, s *StateDB) {
				s.AddBalance(addr, big.NewInt(a.args[0]))
			},
			args: make([]int64, 1),
		},
		{
			name: "SetNonce",
			fn: func(a testAction, s *StateDB) {
				s.SetNonce(addr, uint64(a.args[0]))
			},
			args: make([]int64, 1),
		},
		{
			name: "SetState",
			fn: func(a testAction, s *StateDB) {
				var key, val common.Hash
				binary.BigEndian.PutUint16(key[:], uint16(a.args[0]))
				binary.BigEndian.PutUint16(val[:], uint16(a.args[1]))
				s.SetState(addr, key, val)
			},
			args: make([]int64, 2),
		},
		{
			name: "SetCode",
			fn: func(a testAction, s *StateDB) {
				code := make([]byte, 16)
				binary.BigEndian.PutUint64(code, uint64(a.args[0]))
				binary.BigEndian.PutUint64(code[8:], uint64(a.args[1]))
				s.SetCode(addr, code)
			},
			args: make([]int64, 2),
		},
		{
			name: "CreateAccount",
			fn: func(a testAction, s *StateDB) {
				s.CreateAccount(addr)
			},
		},
		{
			name: "Suicide",
			fn: func(a testAction, s *StateDB) {
				s.Suicide(addr)
			},
		},
		{
			name: "AddRefund",
			fn: func(a testAction, s *StateDB) {
				s.AddRefund(uint64(a.args[0]))
			},
			args:   make([]int64, 1),
			noAddr: true,
		},
		{
			name: "AddLog",
			fn: func(a testAction, s *StateDB) {
				data := make([]byte, 2)
				binary.BigEndian.PutUint16(data, uint16(a.args[0]))
				s.AddLog(&types.Log{Address: addr, Data: data})
			},
			args: make([]int64, 1),
		},
		{
			name: "AddPreimage",
			fn: func(a testAction, s *StateDB) {
				preimage := []byte{1}
				hash := common.BytesToHash(preimage)
				s.AddPreimage(hash, preimage)
			},
			args: make([]int64, 1),
		},
		{
			name: "AddAddressToAccessList",
			fn: func(a testAction, s *StateDB) {
				s.AddAddressToAccessList(addr)
			},
		},
		{
			name: "AddSlotToAccessList",
			fn: func(a testAction, s *StateDB) {
				s.AddSlotToAccessList(addr,
					common.Hash{byte(a.args[0])})
			},
			args: make([]int64, 1),
		},
	}
	action := actions[r.Intn(len(actions))]
	var nameargs []string
	if !action.noAddr {
		nameargs = append(nameargs, addr.Hex())
	}
	for i := range action.args {
		action.args[i] = rand.Int63n(100)
		nameargs = append(nameargs, fmt.Sprint(action.args[i]))
	}
	action.name += strings.Join(nameargs, ", ")
	return action
}

// Generate returns a new snapshot test of the given size. All randomness is
// derived from r.
func (*snapshotTest) Generate(r *rand.Rand, size int) reflect.Value {
	// Generate random actions.
	addrs := make([]common.Address, 50)
	for i := range addrs {
		addrs[i][0] = byte(i)
	}
	actions := make([]testAction, size)
	for i := range actions {
		addr := addrs[r.Intn(len(addrs))]
		actions[i] = newTestAction(addr, r)
	}
	// Generate snapshot indexes.
	nsnapshots := int(math.Sqrt(float64(size)))
	if size > 0 && nsnapshots == 0 {
		nsnapshots = 1
	}
	snapshots := make([]int, nsnapshots)
	snaplen := len(actions) / nsnapshots
	for i := range snapshots {
		// Try to place the snapshots some number of actions apart from each other.
		snapshots[i] = (i * snaplen) + r.Intn(snaplen)
	}
	return reflect.ValueOf(&snapshotTest{addrs, actions, snapshots, nil})
}

func (test *snapshotTest) String() string {
	out := new(bytes.Buffer)
	sindex := 0
	for i, action := range test.actions {
		if len(test.snapshots) > sindex && i == test.snapshots[sindex] {
			fmt.Fprintf(out, "---- snapshot %d ----\n", sindex)
			sindex++
		}
		fmt.Fprintf(out, "%4d: %s\n", i, action.name)
	}
	return out.String()
}

func (test *snapshotTest) run() bool {
	// Run all actions and create snapshots.
	var (
		state, _     = New(common.Hash{}, NewDatabase(rawdb.NewMemoryDatabase()), nil)
		snapshotRevs = make([]int, len(test.snapshots))
		sindex       = 0
	)
	for i, action := range test.actions {
		if len(test.snapshots) > sindex && i == test.snapshots[sindex] {
			snapshotRevs[sindex] = state.Snapshot()
			sindex++
		}
		action.fn(action, state)
	}
	// Revert all snapshots in reverse order. Each revert must yield a state
	// that is equivalent to fresh state with all actions up the snapshot applied.
	for sindex--; sindex >= 0; sindex-- {
		checkstate, _ := New(common.Hash{}, state.Database(), nil)
		for _, action := range test.actions[:test.snapshots[sindex]] {
			action.fn(action, checkstate)
		}
		state.RevertToSnapshot(snapshotRevs[sindex])
		if err := test.checkEqual(state, checkstate); err != nil {
			test.err = fmt.Errorf("state mismatch after revert to snapshot %d\n%v", sindex, err)
			return false
		}
	}
	return true
}

// checkEqual checks that methods of state and checkstate return the same values.
func (test *snapshotTest) checkEqual(state, checkstate *StateDB) error {
	for _, addr := range test.addrs {
		var err error
		checkeq := func(op string, a, b interface{}) bool {
			if err == nil && !reflect.DeepEqual(a, b) {
				err = fmt.Errorf("got %s(%s) == %v, want %v", op, addr.Hex(), a, b)
				return false
			}
			return true
		}
		// Check basic accessor methods.
		checkeq("Exist", state.Exist(addr), checkstate.Exist(addr))
		checkeq("HasSuicided", state.HasSuicided(addr), checkstate.HasSuicided(addr))
		checkeq("GetBalance", state.GetBalance(addr), checkstate.GetBalance(addr))
		checkeq("GetNonce", state.GetNonce(addr), checkstate.GetNonce(addr))
		checkeq("GetCode", state.GetCode(addr), checkstate.GetCode(addr))
		checkeq("GetCodeHash", state.GetCodeHash(addr), checkstate.GetCodeHash(addr))
		checkeq("GetCodeSize", state.GetCodeSize(addr), checkstate.GetCodeSize(addr))
		// Check storage.
		if obj := state.getStateObject(addr); obj != nil {
			state.ForEachStorage(addr, func(key, value common.Hash) bool {
				return checkeq("GetState("+key.Hex()+")", checkstate.GetState(addr, key), value)
			})
			checkstate.ForEachStorage(addr, func(key, value common.Hash) bool {
				return checkeq("GetState("+key.Hex()+")", checkstate.GetState(addr, key), value)
			})
		}
		if err != nil {
			return err
		}
	}

	if state.GetRefund() != checkstate.GetRefund() {
		return fmt.Errorf("got GetRefund() == %d, want GetRefund() == %d",
			state.GetRefund(), checkstate.GetRefund())
	}
	if !reflect.DeepEqual(state.GetLogs(common.Hash{}), checkstate.GetLogs(common.Hash{})) {
		return fmt.Errorf("got GetLogs(common.Hash{}) == %v, want GetLogs(common.Hash{}) == %v",
			state.GetLogs(common.Hash{}), checkstate.GetLogs(common.Hash{}))
	}
	return nil
}

func TestTouchDelete(t *testing.T) {
	s := newStateTest()
	s.state.GetOrNewStateObject(common.Address{})
	root, _ := s.state.Commit(false)
	s.state.Reset(root)

	snapshot := s.state.Snapshot()
	s.state.AddBalance(common.Address{}, new(big.Int))

	if len(s.state.journal.dirties) != 1 {
		t.Fatal("expected one dirty state object")
	}
	s.state.RevertToSnapshot(snapshot)
	if len(s.state.journal.dirties) != 0 {
		t.Fatal("expected no dirty state object")
	}
}

// TestCopyOfCopy tests that modified objects are carried over to the copy, and the copy of the copy.
// See https://github.com/ethereum/go-ethereum/pull/15225#issuecomment-380191512
func TestCopyOfCopy(t *testing.T) {
	state, _ := New(common.Hash{}, NewDatabase(rawdb.NewMemoryDatabase()), nil)
	addr := common.HexToAddress("aaaa")
	state.SetBalance(addr, big.NewInt(42))

	if got := state.Copy().GetBalance(addr).Uint64(); got != 42 {
		t.Fatalf("1st copy fail, expected 42, got %v", got)
	}
	if got := state.Copy().Copy().GetBalance(addr).Uint64(); got != 42 {
		t.Fatalf("2nd copy fail, expected 42, got %v", got)
	}
}

// Tests a regression where committing a copy lost some internal meta information,
// leading to corrupted subsequent copies.
//
// See https://github.com/ethereum/go-ethereum/issues/20106.
func TestCopyCommitCopy(t *testing.T) {
	state, _ := New(common.Hash{}, NewDatabase(rawdb.NewMemoryDatabase()), nil)

	// Create an account and check if the retrieved balance is correct
	addr := common.HexToAddress("0xaffeaffeaffeaffeaffeaffeaffeaffeaffeaffe")
	skey := common.HexToHash("aaa")
	sval := common.HexToHash("bbb")

	state.SetBalance(addr, big.NewInt(42)) // Change the account trie
	state.SetCode(addr, []byte("hello"))   // Change an external metadata
	state.SetState(addr, skey, sval)       // Change the storage trie

	if balance := state.GetBalance(addr); balance.Cmp(big.NewInt(42)) != 0 {
		t.Fatalf("initial balance mismatch: have %v, want %v", balance, 42)
	}
	if code := state.GetCode(addr); !bytes.Equal(code, []byte("hello")) {
		t.Fatalf("initial code mismatch: have %x, want %x", code, []byte("hello"))
	}
	if val := state.GetState(addr, skey); val != sval {
		t.Fatalf("initial non-committed storage slot mismatch: have %x, want %x", val, sval)
	}
	if val := state.GetCommittedState(addr, skey); val != (common.Hash{}) {
		t.Fatalf("initial committed storage slot mismatch: have %x, want %x", val, common.Hash{})
	}
	// Copy the non-committed state database and check pre/post commit balance
	copyOne := state.Copy()
	if balance := copyOne.GetBalance(addr); balance.Cmp(big.NewInt(42)) != 0 {
		t.Fatalf("first copy pre-commit balance mismatch: have %v, want %v", balance, 42)
	}
	if code := copyOne.GetCode(addr); !bytes.Equal(code, []byte("hello")) {
		t.Fatalf("first copy pre-commit code mismatch: have %x, want %x", code, []byte("hello"))
	}
	if val := copyOne.GetState(addr, skey); val != sval {
		t.Fatalf("first copy pre-commit non-committed storage slot mismatch: have %x, want %x", val, sval)
	}
	if val := copyOne.GetCommittedState(addr, skey); val != (common.Hash{}) {
		t.Fatalf("first copy pre-commit committed storage slot mismatch: have %x, want %x", val, common.Hash{})
	}

	copyOne.Commit(false)
	if balance := copyOne.GetBalance(addr); balance.Cmp(big.NewInt(42)) != 0 {
		t.Fatalf("first copy post-commit balance mismatch: have %v, want %v", balance, 42)
	}
	if code := copyOne.GetCode(addr); !bytes.Equal(code, []byte("hello")) {
		t.Fatalf("first copy post-commit code mismatch: have %x, want %x", code, []byte("hello"))
	}
	if val := copyOne.GetState(addr, skey); val != sval {
		t.Fatalf("first copy post-commit non-committed storage slot mismatch: have %x, want %x", val, sval)
	}
	if val := copyOne.GetCommittedState(addr, skey); val != sval {
		t.Fatalf("first copy post-commit committed storage slot mismatch: have %x, want %x", val, sval)
	}
	// Copy the copy and check the balance once more
	copyTwo := copyOne.Copy()
	if balance := copyTwo.GetBalance(addr); balance.Cmp(big.NewInt(42)) != 0 {
		t.Fatalf("second copy balance mismatch: have %v, want %v", balance, 42)
	}
	if code := copyTwo.GetCode(addr); !bytes.Equal(code, []byte("hello")) {
		t.Fatalf("second copy code mismatch: have %x, want %x", code, []byte("hello"))
	}
	if val := copyTwo.GetState(addr, skey); val != sval {
		t.Fatalf("second copy non-committed storage slot mismatch: have %x, want %x", val, sval)
	}
	if val := copyTwo.GetCommittedState(addr, skey); val != sval {
		t.Fatalf("second copy post-commit committed storage slot mismatch: have %x, want %x", val, sval)
	}
}

// Tests a regression where committing a copy lost some internal meta information,
// leading to corrupted subsequent copies.
//
// See https://github.com/ethereum/go-ethereum/issues/20106.
func TestCopyCopyCommitCopy(t *testing.T) {
	state, _ := New(common.Hash{}, NewDatabase(rawdb.NewMemoryDatabase()), nil)

	// Create an account and check if the retrieved balance is correct
	addr := common.HexToAddress("0xaffeaffeaffeaffeaffeaffeaffeaffeaffeaffe")
	skey := common.HexToHash("aaa")
	sval := common.HexToHash("bbb")

	state.SetBalance(addr, big.NewInt(42)) // Change the account trie
	state.SetCode(addr, []byte("hello"))   // Change an external metadata
	state.SetState(addr, skey, sval)       // Change the storage trie

	if balance := state.GetBalance(addr); balance.Cmp(big.NewInt(42)) != 0 {
		t.Fatalf("initial balance mismatch: have %v, want %v", balance, 42)
	}
	if code := state.GetCode(addr); !bytes.Equal(code, []byte("hello")) {
		t.Fatalf("initial code mismatch: have %x, want %x", code, []byte("hello"))
	}
	if val := state.GetState(addr, skey); val != sval {
		t.Fatalf("initial non-committed storage slot mismatch: have %x, want %x", val, sval)
	}
	if val := state.GetCommittedState(addr, skey); val != (common.Hash{}) {
		t.Fatalf("initial committed storage slot mismatch: have %x, want %x", val, common.Hash{})
	}
	// Copy the non-committed state database and check pre/post commit balance
	copyOne := state.Copy()
	if balance := copyOne.GetBalance(addr); balance.Cmp(big.NewInt(42)) != 0 {
		t.Fatalf("first copy balance mismatch: have %v, want %v", balance, 42)
	}
	if code := copyOne.GetCode(addr); !bytes.Equal(code, []byte("hello")) {
		t.Fatalf("first copy code mismatch: have %x, want %x", code, []byte("hello"))
	}
	if val := copyOne.GetState(addr, skey); val != sval {
		t.Fatalf("first copy non-committed storage slot mismatch: have %x, want %x", val, sval)
	}
	if val := copyOne.GetCommittedState(addr, skey); val != (common.Hash{}) {
		t.Fatalf("first copy committed storage slot mismatch: have %x, want %x", val, common.Hash{})
	}
	// Copy the copy and check the balance once more
	copyTwo := copyOne.Copy()
	if balance := copyTwo.GetBalance(addr); balance.Cmp(big.NewInt(42)) != 0 {
		t.Fatalf("second copy pre-commit balance mismatch: have %v, want %v", balance, 42)
	}
	if code := copyTwo.GetCode(addr); !bytes.Equal(code, []byte("hello")) {
		t.Fatalf("second copy pre-commit code mismatch: have %x, want %x", code, []byte("hello"))
	}
	if val := copyTwo.GetState(addr, skey); val != sval {
		t.Fatalf("second copy pre-commit non-committed storage slot mismatch: have %x, want %x", val, sval)
	}
	if val := copyTwo.GetCommittedState(addr, skey); val != (common.Hash{}) {
		t.Fatalf("second copy pre-commit committed storage slot mismatch: have %x, want %x", val, common.Hash{})
	}
	copyTwo.Commit(false)
	if balance := copyTwo.GetBalance(addr); balance.Cmp(big.NewInt(42)) != 0 {
		t.Fatalf("second copy post-commit balance mismatch: have %v, want %v", balance, 42)
	}
	if code := copyTwo.GetCode(addr); !bytes.Equal(code, []byte("hello")) {
		t.Fatalf("second copy post-commit code mismatch: have %x, want %x", code, []byte("hello"))
	}
	if val := copyTwo.GetState(addr, skey); val != sval {
		t.Fatalf("second copy post-commit non-committed storage slot mismatch: have %x, want %x", val, sval)
	}
	if val := copyTwo.GetCommittedState(addr, skey); val != sval {
		t.Fatalf("second copy post-commit committed storage slot mismatch: have %x, want %x", val, sval)
	}
	// Copy the copy-copy and check the balance once more
	copyThree := copyTwo.Copy()
	if balance := copyThree.GetBalance(addr); balance.Cmp(big.NewInt(42)) != 0 {
		t.Fatalf("third copy balance mismatch: have %v, want %v", balance, 42)
	}
	if code := copyThree.GetCode(addr); !bytes.Equal(code, []byte("hello")) {
		t.Fatalf("third copy code mismatch: have %x, want %x", code, []byte("hello"))
	}
	if val := copyThree.GetState(addr, skey); val != sval {
		t.Fatalf("third copy non-committed storage slot mismatch: have %x, want %x", val, sval)
	}
	if val := copyThree.GetCommittedState(addr, skey); val != sval {
		t.Fatalf("third copy committed storage slot mismatch: have %x, want %x", val, sval)
	}
}

// TestDeleteCreateRevert tests a weird state transition corner case that we hit
// while changing the internals of StateDB. The workflow is that a contract is
// self-destructed, then in a follow-up transaction (but same block) it's created
// again and the transaction reverted.
//
// The original StateDB implementation flushed dirty objects to the tries after
// each transaction, so this works ok. The rework accumulated writes in memory
// first, but the journal wiped the entire state object on create-revert.
func TestDeleteCreateRevert(t *testing.T) {
	// Create an initial state with a single contract
	state, _ := New(common.Hash{}, NewDatabase(rawdb.NewMemoryDatabase()), nil)

	addr := toAddr([]byte("so"))
	state.SetBalance(addr, big.NewInt(1))

	root, _ := state.Commit(false)
	state.Reset(root)

	// Simulate self-destructing in one transaction, then create-reverting in another
	state.Suicide(addr)
	state.Finalise(true)

	id := state.Snapshot()
	state.SetBalance(addr, big.NewInt(2))
	state.RevertToSnapshot(id)

	// Commit the entire state and make sure we don't crash and have the correct state
	root, _ = state.Commit(true)
	state.Reset(root)

	if state.getStateObject(addr) != nil {
		t.Fatalf("self-destructed contract came alive")
	}
}

// TestMissingTrieNodes tests that if the StateDB fails to load parts of the trie,
// the Commit operation fails with an error
// If we are missing trie nodes, we should not continue writing to the trie
func TestMissingTrieNodes(t *testing.T) {

	// Create an initial state with a few accounts
	memDb := rawdb.NewMemoryDatabase()
	db := NewDatabase(memDb)
	var root common.Hash
	state, _ := New(common.Hash{}, db, nil)
	addr := toAddr([]byte("so"))
	{
		state.SetBalance(addr, big.NewInt(1))
		state.SetCode(addr, []byte{1, 2, 3})
		a2 := toAddr([]byte("another"))
		state.SetBalance(a2, big.NewInt(100))
		state.SetCode(a2, []byte{1, 2, 4})
		root, _ = state.Commit(false)
		t.Logf("root: %x", root)
		// force-flush
		state.Database().TrieDB().Cap(0)
	}
	// Create a new state on the old root
	state, _ = New(root, db, nil)
	// Now we clear out the memdb
	it := memDb.NewIterator(nil, nil)
	for it.Next() {
		k := it.Key()
		// Leave the root intact
		if !bytes.Equal(k, root[:]) {
			t.Logf("key: %x", k)
			memDb.Delete(k)
		}
	}
	balance := state.GetBalance(addr)
	// The removed elem should lead to it returning zero balance
	if exp, got := uint64(0), balance.Uint64(); got != exp {
		t.Errorf("expected %d, got %d", exp, got)
	}
	// Modify the state
	state.SetBalance(addr, big.NewInt(2))
	root, err := state.Commit(false)
	if err == nil {
		t.Fatalf("expected error, got root :%x", root)
	}
<<<<<<< HEAD
=======
}

func TestStateDBAccessList(t *testing.T) {
	// Some helpers
	addr := func(a string) common.Address {
		return common.HexToAddress(a)
	}
	slot := func(a string) common.Hash {
		return common.HexToHash(a)
	}

	memDb := rawdb.NewMemoryDatabase()
	db := NewDatabase(memDb)
	state, _ := New(common.Hash{}, db, nil)
	state.accessList = newAccessList()

	verifyAddrs := func(astrings ...string) {
		t.Helper()
		// convert to common.Address form
		var addresses []common.Address
		var addressMap = make(map[common.Address]struct{})
		for _, astring := range astrings {
			address := addr(astring)
			addresses = append(addresses, address)
			addressMap[address] = struct{}{}
		}
		// Check that the given addresses are in the access list
		for _, address := range addresses {
			if !state.AddressInAccessList(address) {
				t.Fatalf("expected %x to be in access list", address)
			}
		}
		// Check that only the expected addresses are present in the acesslist
		for address := range state.accessList.addresses {
			if _, exist := addressMap[address]; !exist {
				t.Fatalf("extra address %x in access list", address)
			}
		}
	}
	verifySlots := func(addrString string, slotStrings ...string) {
		if !state.AddressInAccessList(addr(addrString)) {
			t.Fatalf("scope missing address/slots %v", addrString)
		}
		var address = addr(addrString)
		// convert to common.Hash form
		var slots []common.Hash
		var slotMap = make(map[common.Hash]struct{})
		for _, slotString := range slotStrings {
			s := slot(slotString)
			slots = append(slots, s)
			slotMap[s] = struct{}{}
		}
		// Check that the expected items are in the access list
		for i, s := range slots {
			if _, slotPresent := state.SlotInAccessList(address, s); !slotPresent {
				t.Fatalf("input %d: scope missing slot %v (address %v)", i, s, addrString)
			}
		}
		// Check that no extra elements are in the access list
		index := state.accessList.addresses[address]
		if index >= 0 {
			stateSlots := state.accessList.slots[index]
			for s := range stateSlots {
				if _, slotPresent := slotMap[s]; !slotPresent {
					t.Fatalf("scope has extra slot %v (address %v)", s, addrString)
				}
			}
		}
	}

	state.AddAddressToAccessList(addr("aa"))          // 1
	state.AddSlotToAccessList(addr("bb"), slot("01")) // 2,3
	state.AddSlotToAccessList(addr("bb"), slot("02")) // 4
	verifyAddrs("aa", "bb")
	verifySlots("bb", "01", "02")

	// Make a copy
	stateCopy1 := state.Copy()
	if exp, got := 4, state.journal.length(); exp != got {
		t.Fatalf("journal length mismatch: have %d, want %d", got, exp)
	}

	// same again, should cause no journal entries
	state.AddSlotToAccessList(addr("bb"), slot("01"))
	state.AddSlotToAccessList(addr("bb"), slot("02"))
	state.AddAddressToAccessList(addr("aa"))
	if exp, got := 4, state.journal.length(); exp != got {
		t.Fatalf("journal length mismatch: have %d, want %d", got, exp)
	}
	// some new ones
	state.AddSlotToAccessList(addr("bb"), slot("03")) // 5
	state.AddSlotToAccessList(addr("aa"), slot("01")) // 6
	state.AddSlotToAccessList(addr("cc"), slot("01")) // 7,8
	state.AddAddressToAccessList(addr("cc"))
	if exp, got := 8, state.journal.length(); exp != got {
		t.Fatalf("journal length mismatch: have %d, want %d", got, exp)
	}

	verifyAddrs("aa", "bb", "cc")
	verifySlots("aa", "01")
	verifySlots("bb", "01", "02", "03")
	verifySlots("cc", "01")

	// now start rolling back changes
	state.journal.revert(state, 7)
	if _, ok := state.SlotInAccessList(addr("cc"), slot("01")); ok {
		t.Fatalf("slot present, expected missing")
	}
	verifyAddrs("aa", "bb", "cc")
	verifySlots("aa", "01")
	verifySlots("bb", "01", "02", "03")

	state.journal.revert(state, 6)
	if state.AddressInAccessList(addr("cc")) {
		t.Fatalf("addr present, expected missing")
	}
	verifyAddrs("aa", "bb")
	verifySlots("aa", "01")
	verifySlots("bb", "01", "02", "03")

	state.journal.revert(state, 5)
	if _, ok := state.SlotInAccessList(addr("aa"), slot("01")); ok {
		t.Fatalf("slot present, expected missing")
	}
	verifyAddrs("aa", "bb")
	verifySlots("bb", "01", "02", "03")

	state.journal.revert(state, 4)
	if _, ok := state.SlotInAccessList(addr("bb"), slot("03")); ok {
		t.Fatalf("slot present, expected missing")
	}
	verifyAddrs("aa", "bb")
	verifySlots("bb", "01", "02")

	state.journal.revert(state, 3)
	if _, ok := state.SlotInAccessList(addr("bb"), slot("02")); ok {
		t.Fatalf("slot present, expected missing")
	}
	verifyAddrs("aa", "bb")
	verifySlots("bb", "01")

	state.journal.revert(state, 2)
	if _, ok := state.SlotInAccessList(addr("bb"), slot("01")); ok {
		t.Fatalf("slot present, expected missing")
	}
	verifyAddrs("aa", "bb")

	state.journal.revert(state, 1)
	if state.AddressInAccessList(addr("bb")) {
		t.Fatalf("addr present, expected missing")
	}
	verifyAddrs("aa")

	state.journal.revert(state, 0)
	if state.AddressInAccessList(addr("aa")) {
		t.Fatalf("addr present, expected missing")
	}
	if got, exp := len(state.accessList.addresses), 0; got != exp {
		t.Fatalf("expected empty, got %d", got)
	}
	if got, exp := len(state.accessList.slots), 0; got != exp {
		t.Fatalf("expected empty, got %d", got)
	}
	// Check the copy
	// Make a copy
	state = stateCopy1
	verifyAddrs("aa", "bb")
	verifySlots("bb", "01", "02")
	if got, exp := len(state.accessList.addresses), 2; got != exp {
		t.Fatalf("expected empty, got %d", got)
	}
	if got, exp := len(state.accessList.slots), 1; got != exp {
		t.Fatalf("expected empty, got %d", got)
	}
>>>>>>> cc05b050
}<|MERGE_RESOLUTION|>--- conflicted
+++ resolved
@@ -740,8 +740,6 @@
 	if err == nil {
 		t.Fatalf("expected error, got root :%x", root)
 	}
-<<<<<<< HEAD
-=======
 }
 
 func TestStateDBAccessList(t *testing.T) {
@@ -916,5 +914,4 @@
 	if got, exp := len(state.accessList.slots), 1; got != exp {
 		t.Fatalf("expected empty, got %d", got)
 	}
->>>>>>> cc05b050
 }